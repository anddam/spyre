import os, os.path
import json
import jinja2
import StringIO
import matplotlib.pyplot as plt
import pandas as pd

import model
import View

import cherrypy

ROOT_DIR = os.path.dirname(os.path.realpath(__file__))

templateLoader = jinja2.FileSystemLoader( searchpath=ROOT_DIR )
templateEnv = jinja2.Environment( loader=templateLoader )



class Root(object):
	def __init__(self,templateVars=None, getJsonDataFunction=None, getPlotFunction=None, getD3Function=None, getHTMLFunction=None):
		self.templateVars = templateVars
		self.getJsonData = getJsonDataFunction
		self.getPlot = getPlotFunction
		self.getD3 = getD3Function
		self.getHTML = getHTMLFunction
		d3 = self.getD3()
		self.templateVars['d3js'] = d3['js']
		self.templateVars['d3css'] = d3['css']

		v = View.View()
		self.templateVars['js'] = v.getJS()
		self.templateVars['css'] = v.getCSS()
		print self.templateVars['d3css']

	@cherrypy.expose
	def index(self):
		v = View.View()
		template = jinja2.Template(v.getHTML())
		return template.render( self.templateVars )

	def plot(self, **args):
		p = self.getPlot(args)
		d = model.Plot()
		buffer = d.getPlotPath(p)
		cherrypy.response.headers['Content-Type'] = 'image/png'
		return buffer.getvalue()
	plot.exposed = True

	def data(self, **args):
		data = self.getJsonData(args)
		cherrypy.response.headers['Content-Type'] = 'application/json'
		return json.dumps({'data':data,'args':args})
	data.exposed = True

	def html(self, **args):
		html = self.getHTML(args)
		cherrypy.response.headers['Content-Type'] = 'text/html'
		return html
	html.exposed = True

class Launch:
	templateVars = {"title" : "Title",
					"html" : "",
					"shared_fields" : [
								{"label": 'Title', "value": 'Graph Title', "variable_name": 'var1', "input_type":'text'},
						],
					"controls" : [
					{"output_type" : "image",
						"control_type" : "button",
						"text_fields" : [],
						"control_name" : "load_image",
						"button_label" : "Make Line Graph",
						"button_id" : "submit-plot",
					},
					{"output_type" : "table",
						"control_type" : "button",
						"text_fields" : [],
						"control_name" : "load_table",
						"button_label" : "Load Table",
						"button_id" : "load-table",
						"on_page_load" : "true",
					},
					{"output_type" : "html",
						"control_type" : "button",
						"text_fields" : [],
						"control_name" : "load_html",
						"button_label" : "show html",
						"button_id" : "show-html",
					},
					]
				}
				
	def getJsonData(self, input_params):
		"""turns the DataFrame returned by getData into a dictionary

		arguments:
		the input_params passed used for table or d3 outputs are forwarded on to getData
		"""
		df = self.getData(input_params)
		return df.to_dict(outtype='records')

	def getData(self, input_params):
		"""Override this function

		arguments:
		input_params (dict)

		returns:
		DataFrame
		"""
		count = [1,4,3]
		name = ['Red','Green','Blue']
		df = pd.DataFrame({'name':name, 'count':count})
		return df

	def getPlot(self, input_params):
		"""Override this function

		arguments:
		input_params (dict)

		returns:
		matplotlib.pyplot figure
		"""
		print input_params
		title = input_params['var1']
		x = range(0,10)
		fig = plt.figure()
		splt = fig.add_subplot(1,1,1)
		splt.set_title(title)
		splt.plot(x,x)
		return fig

	def getD3(self):
		d3 = {}
		d3['css'] = ""
		d3['js'] = ""
		return d3

<<<<<<< HEAD
	def getHTML(self, input_params):
		return "<b>hello</b> <i>world</i>"

=======
>>>>>>> 20d9d9ef
	def launch(self,host="local",port=8080):
		self.conf = { 
			'/': {
				'tools.sessions.on':True,
				'tools.staticdir.root': '/'
			},
			'/static': {
				'tools.staticdir.on':True,
				'tools.staticdir.dir':'/'
			}
		}
		webapp = Root(templateVars=self.templateVars, getJsonDataFunction=self.getJsonData, getPlotFunction=self.getPlot, getD3Function=self.getD3)
		if host!="local":
			cherrypy.server.socket_host = '0.0.0.0'
		cherrypy.server.socket_port = port
		cherrypy.quickstart(webapp, '/', self.conf)

if __name__=='__main__':
	l = Launch()
	l.launch()<|MERGE_RESOLUTION|>--- conflicted
+++ resolved
@@ -138,12 +138,9 @@
 		d3['js'] = ""
 		return d3
 
-<<<<<<< HEAD
 	def getHTML(self, input_params):
 		return "<b>hello</b> <i>world</i>"
 
-=======
->>>>>>> 20d9d9ef
 	def launch(self,host="local",port=8080):
 		self.conf = { 
 			'/': {
